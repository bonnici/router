--- conflicted
+++ resolved
@@ -254,12 +254,9 @@
             uplink: UplinkConfig,
             limits: Limits,
             experimental_chaos: Chaos,
-<<<<<<< HEAD
+            experimental_batching: Batching,
             experimental_graphql_validation_mode: GraphQLValidationMode,
             experimental_apollo_metrics_generation_mode: ApolloMetricsGenerationMode,
-=======
->>>>>>> 61a615a7
-            experimental_batching: Batching,
         }
         let ad_hoc: AdHocConfiguration = serde::Deserialize::deserialize(deserializer)?;
 
@@ -277,14 +274,11 @@
             .operation_limits(ad_hoc.limits)
             .chaos(ad_hoc.experimental_chaos)
             .uplink(ad_hoc.uplink)
-<<<<<<< HEAD
+            .experimental_batching(ad_hoc.experimental_batching)
             .graphql_validation_mode(ad_hoc.experimental_graphql_validation_mode)
             .experimental_apollo_metrics_generation_mode(
                 ad_hoc.experimental_apollo_metrics_generation_mode,
             )
-=======
->>>>>>> 61a615a7
-            .experimental_batching(ad_hoc.experimental_batching)
             .build()
             .map_err(|e| serde::de::Error::custom(e.to_string()))
     }
